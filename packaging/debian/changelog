--- conflicted
+++ resolved
@@ -1,8 +1,4 @@
-<<<<<<< HEAD
-nvidia-container-toolkit (1.6.0~rc.1-1) experimental; urgency=medium
-=======
 nvidia-container-toolkit (1.6.0~rc.2-1) experimental; urgency=medium
->>>>>>> 55328126
 
   * Use relative path to OCI specification file (config.json) if bundle path is not specified as an argument to the nvidia-container-runtime
 
